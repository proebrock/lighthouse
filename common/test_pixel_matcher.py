--- conflicted
+++ resolved
@@ -2,40 +2,14 @@
 import numpy as np
 import matplotlib.pyplot as plt
 
-<<<<<<< HEAD
-from pixel_matcher import LineMatcherBinary, LineMatcherPhaseShift, ImageMatcher
-=======
-from common.pixel_matcher import LineMatcherBinary, ImageMatcher
->>>>>>> 61b940cd
+from common.image_utils import image_show_multiple
+from common.pixel_matcher import LineMatcherBinary, LineMatcherPhaseShift, ImageMatcher
 
 
 
 @pytest.fixture(params=[LineMatcherBinary, LineMatcherPhaseShift])
 def LineMatcherImplementation(request):
     return request.param
-
-
-
-# For debug purposes
-def display_images(images):
-<<<<<<< HEAD
-    # Calculate optimal number of subplots (rows/cols) to display n images
-    a = np.sqrt(images.shape[0] / 6.0)
-    shape = np.ceil(np.array((3 * a, 2 * a))).astype(int)
-    if (shape[0] - 1) * shape[1] >= images.shape[0]:
-        shape[0] -= 1
-    # One subplot per image in image stack
-    fig = plt.figure()
-    fig.tight_layout()
-    for i in range(images.shape[0]):
-        ax = fig.add_subplot(shape[0], shape[1], i+1)
-        ax.imshow(images[i], cmap='gray', vmin=0, vmax=255)
-        ax.set_axis_off()
-        ax.set_title(f'{i}')
-    plt.show()
-=======
-    pass # Moved to common.image_utils
->>>>>>> 61b940cd
 
 
 
@@ -85,7 +59,8 @@
     shape = (60, 80)
     matcher = ImageMatcher(LineMatcherImplementation, shape)
     images = matcher.generate()
-    #display_images(images)
+    #image_show_multiple(images, single_window=True)
+    #plt.show()
     # Check generated images
     assert images.ndim == 3
     assert images.shape[1] == shape[0]
